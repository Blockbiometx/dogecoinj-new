<project xmlns="http://maven.apache.org/POM/4.0.0" xmlns:xsi="http://www.w3.org/2001/XMLSchema-instance"
         xsi:schemaLocation="http://maven.apache.org/POM/4.0.0 http://maven.apache.org/xsd/maven-4.0.0.xsd">
  <modelVersion>4.0.0</modelVersion>

  <groupId>com.google</groupId>
<<<<<<< HEAD
  <artifactId>dogecoinj-parent</artifactId>
  <version>0.11-SNAPSHOT</version>
=======
  <artifactId>bitcoinj-parent</artifactId>
  <version>0.11.1</version>
>>>>>>> 95abd140
  <packaging>pom</packaging>

  <modules>
    <module>core</module>
    <module>examples</module>
    <module>tools</module>
  </modules>

<<<<<<< HEAD
  <name>dogecoinj Parent</name>
  <description>Provides the common configuration for the Dogecoinj modules</description>
  <url>https://github.com/langerhans/dogecoinj-new</url>
=======
  <parent>
    <groupId>org.sonatype.oss</groupId>
    <artifactId>oss-parent</artifactId>
    <version>7</version>
  </parent>

  <scm>
    <connection>scm:git:https://code.google.com/p/bitcoinj/</connection>
    <developerConnection>scm:git:https://code.google.com/p/bitcoinj/</developerConnection>
    <url>http://code.google.com/p/bitcoinj/source/browse</url>
  </scm>

  <name>bitcoinj Parent</name>
  <description>Provides the common configuration for the BitCoinJ modules</description>
  <url>http://code.google.com/p/bitcoinj</url>
>>>>>>> 95abd140

  <licenses>
    <license>
      <name>Apache 2</name>
      <url>http://www.apache.org/licenses/LICENSE-2.0</url>
      <distribution>repo</distribution>
      <comments>A business-friendly OSS license</comments>
    </license>
  </licenses>

  <issueManagement>
    <system>GitHub</system>
    <url>https://github.com/langerhans/dogecoinj-new/issues</url>
  </issueManagement>

<!--  <mailingLists>
    <mailingList>
      <name>dogecoinj Google Group</name>
      <post>https://groups.google.com/forum/#!forum/dogecoinj</post>
    </mailingList>
  </mailingLists>-->

  <repositories>
    <repository>
        <id>dogecoinj-distribution</id>
        <url>https://github.com/langerhans/dogecoinj-new</url>
    </repository>
<<<<<<< HEAD
  </distributionManagement>

  <scm>
    <url>https://github.com/langerhans/dogecoinj-new</url>
  </scm>
=======
  </repositories>
>>>>>>> 95abd140

  <!-- Common build plugin configuration -->
  <build>
    <plugins>
      <!-- Ensure compilation is done under Java 6 for backwards compatibility -->
      <plugin>
        <groupId>org.apache.maven.plugins</groupId>
        <artifactId>maven-compiler-plugin</artifactId>
        <version>2.3.2</version>
        <configuration>
          <source>1.6</source>
          <target>1.6</target>
          <showDeprecation>true</showDeprecation>
          <showWarnings>true</showWarnings>
        </configuration>
      </plugin>
    </plugins>
  </build>

  <dependencies>
      <dependency>
        <groupId>org.slf4j</groupId>
        <artifactId>slf4j-api</artifactId>
        <version>1.7.5</version>
      </dependency>
      <!-- dogecoinj consumers are expected to provide their own SLF4J adapters
    such as logback, slf4j-log4j12, slf4j-jcl and so on
    see http://www.slf4j.org/faq.html -->
      <dependency>
        <groupId>org.slf4j</groupId>
        <artifactId>slf4j-jdk14</artifactId>
        <version>1.7.5</version>
        <scope>runtime</scope>
        <optional>true</optional>
      </dependency>
  </dependencies>

  <properties>
    <project.build.sourceEncoding>UTF-8</project.build.sourceEncoding>
    <!-- Third-party dependencies -->
    <easymock.version>3.0</easymock.version>
    <junit.version>4.8.2</junit.version>
    <generated.sourceDirectory>gen</generated.sourceDirectory>
  </properties>
</project><|MERGE_RESOLUTION|>--- conflicted
+++ resolved
@@ -3,13 +3,8 @@
   <modelVersion>4.0.0</modelVersion>
 
   <groupId>com.google</groupId>
-<<<<<<< HEAD
   <artifactId>dogecoinj-parent</artifactId>
-  <version>0.11-SNAPSHOT</version>
-=======
-  <artifactId>bitcoinj-parent</artifactId>
   <version>0.11.1</version>
->>>>>>> 95abd140
   <packaging>pom</packaging>
 
   <modules>
@@ -18,11 +13,6 @@
     <module>tools</module>
   </modules>
 
-<<<<<<< HEAD
-  <name>dogecoinj Parent</name>
-  <description>Provides the common configuration for the Dogecoinj modules</description>
-  <url>https://github.com/langerhans/dogecoinj-new</url>
-=======
   <parent>
     <groupId>org.sonatype.oss</groupId>
     <artifactId>oss-parent</artifactId>
@@ -30,15 +20,14 @@
   </parent>
 
   <scm>
-    <connection>scm:git:https://code.google.com/p/bitcoinj/</connection>
-    <developerConnection>scm:git:https://code.google.com/p/bitcoinj/</developerConnection>
-    <url>http://code.google.com/p/bitcoinj/source/browse</url>
+    <connection>scm:git:https://github.com/langerhans/dogecoinj-new/</connection>
+    <developerConnection>scm:git:https://github.com/langerhans/dogecoinj-new/</developerConnection>
+    <url>https://github.com/langerhans/dogecoinj-new</url>
   </scm>
 
-  <name>bitcoinj Parent</name>
-  <description>Provides the common configuration for the BitCoinJ modules</description>
-  <url>http://code.google.com/p/bitcoinj</url>
->>>>>>> 95abd140
+  <name>dogecoinj Parent</name>
+  <description>Provides the common configuration for the Dogecoinj modules</description>
+  <url>https://github.com/langerhans/dogecoinj-new</url>
 
   <licenses>
     <license>
@@ -66,15 +55,7 @@
         <id>dogecoinj-distribution</id>
         <url>https://github.com/langerhans/dogecoinj-new</url>
     </repository>
-<<<<<<< HEAD
-  </distributionManagement>
-
-  <scm>
-    <url>https://github.com/langerhans/dogecoinj-new</url>
-  </scm>
-=======
   </repositories>
->>>>>>> 95abd140
 
   <!-- Common build plugin configuration -->
   <build>
