To get started, ensure you have the latest JDK installed, and download Maven from:

  http://maven.apache.org/

Then run "mvn clean package" to compile the software. You can also run "mvn site:site" to generate a website with
useful information like JavaDocs. The outputs are under the target/ directory.

Alternatively, just import the project using your IDE. IntelliJ has Maven integration once you tell it where to
find your unzipped Maven install directory.

Now try running one of the example apps:

  cd examples
<<<<<<< HEAD
  mvn exec:java -Dexec.mainClass=com.google.dogecoin.examples.ForwardingService <insert a bitcoin address here>
=======
  mvn exec:java -Dexec.mainClass=com.google.bitcoin.examples.ForwardingService -Dexec.args="<insert a bitcoin address here>"
>>>>>>> b6149bfa

It will download the block chain and eventually print a Bitcoin address. If you send coins to it,
it will forward them on to the address you specified. Note that this example app does not use
checkpointing, so the initial chain sync will be pretty slow. You can make an app that starts up and
does the initial sync much faster by including a checkpoints file; see the documentation for
more info on this.

Now you are ready to follow the tutorial:

   https://code.google.com/p/bitcoinj/wiki/GettingStarted
<|MERGE_RESOLUTION|>--- conflicted
+++ resolved
@@ -11,11 +11,7 @@
 Now try running one of the example apps:
 
   cd examples
-<<<<<<< HEAD
-  mvn exec:java -Dexec.mainClass=com.google.dogecoin.examples.ForwardingService <insert a bitcoin address here>
-=======
-  mvn exec:java -Dexec.mainClass=com.google.bitcoin.examples.ForwardingService -Dexec.args="<insert a bitcoin address here>"
->>>>>>> b6149bfa
+  mvn exec:java -Dexec.mainClass=com.google.dogecoin.examples.ForwardingService -Dexec.args="<insert a dogecoin address here>"
 
 It will download the block chain and eventually print a Bitcoin address. If you send coins to it,
 it will forward them on to the address you specified. Note that this example app does not use
